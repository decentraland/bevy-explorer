--- conflicted
+++ resolved
@@ -36,12 +36,9 @@
 use ethers_core::types::Address;
 use http::Uri;
 use ipfs::{
-<<<<<<< HEAD
     ChangeRealmEvent, EntityDefinition, IpfsAssetServer, IpfsIo, RealmInitialLocation, ServerAbout, ipfs_path::{IpfsPath, IpfsType}
-=======
     ipfs_path::IpfsPath, ChangeRealmEvent, EntityDefinition, IpfsAssetServer, IpfsIo,
     RealmInitialLocation, ServerAbout,
->>>>>>> 3c795538
 };
 use nft::asset_source::Nft;
 use reqwest::StatusCode;

/* PbTextShape

    text: string;
foundation: works
bevy: works

    font?: Font | undefined;
does nothing

    fontSize?: number | undefined;
foundation: works.
bevy: works
- note that width W is specified in meters
- assuming P pixels per meter on the rendered text texture, a given fontSize of F should correspond to a rendered font size (in points) of "F * P / 10"
- e.g. if you use 100 px per meter, a font size of 10 should use underlying font size 100
- e.g. if you use 200 px per meter, a font size of 10 should use underlying font size 200

    fontAutoSize?: boolean | undefined;
foundation and bevy:
- doesn't change font size
- disables textWrapping

    textAlign?: TextAlignMode | undefined;
kinda of works
foundation + bevy: text align left / center / right justify the text
foundation + bevy: - text align top/middle/bottom change the anchor of the text block (so the quad y is (0, 1), (-0.5, 0.5), (-1, 0) respectively

    width?: number | undefined;
foundation + bevy: when used with textWrapping, specifies the wrap size in meters. otherwise no effect

    height?: number | undefined;
does nothing

    paddingTop?: number | undefined;
foundation: changes the y offset by -paddingTop, units unclear
bevy: changes the y offset by -paddingTop in meters

    paddingRight?: number | undefined;
foundation: reduces width
bevy: adds padding

    paddingBottom?: number | undefined;
foundation: changes the y offset by +paddingBottom, units unclear
bevy: changes the y offset by +paddingBottom in meters

    paddingLeft?: number | undefined;
foundation + bevy: adds padding to the left!

    lineSpacing?: number | undefined;
foundation: 100 adds a full line of space, less than 10 does nothing.
bevy: not implemented

    lineCount?: number | undefined;
foundation: when textWrapping is true, works. causes some strange re-interpretation of paddingTop/paddingBottom.
bevy: acts like height

    textWrapping?: boolean | undefined;
foundation + bevy: works

    shadowBlur?: number | undefined;
foundation: flaky when changed. when shadowOffsetX=1, a range around 1-5 is useable. suggest use some standard shadow when != 0
bevy: not implemented

    shadowOffsetX?: number | undefined;
foundation: when 0, disables shadows. otherwise affects shadowBlur in a non-linear way, bigger X -> smaller blur. doesn't change shadow offset at all.
bevy: not implemented

    shadowOffsetY?: number | undefined;
does nothing

    outlineWidth?: number | undefined;
foundation: changes outline thickness. units unclear. 0.15 seems to make something around half the letter size. larger than 0.25 just obscures the whole text. probably just check for non-zero and apply some standard outline in that case.
bevy: not implemented

    shadowColor?: Color3 | undefined;
foundation: works
bevy: not implemented

    outlineColor?: Color3 | undefined;
foundation: works
bevy: not implemented

    textColor?: Color4 | undefined;
foundation: works
bevy: not implemented


*/

use bevy::{
    core::FrameCount,
    prelude::*,
    text::{BreakLineOn, CosmicBuffer},
    utils::hashbrown::HashMap,
};
use common::{
    sets::SceneLoopSets,
    util::{DespawnWith, TryPushChildrenEx},
};
use dcl::interface::ComponentPosition;
use dcl_component::{
    proto_components::sdk::components::{common::TextAlignMode, PbTextShape},
    SceneComponentId,
};
use ui_core::{ui_builder::SpawnSpacer, user_font, FontName, WeightName};
use world_ui::{spawn_world_ui_view, WorldUi};

use crate::{renderer_context::RendererSceneContext, SceneEntity};

use super::AddCrdtInterfaceExt;

pub struct TextShapePlugin;

impl Plugin for TextShapePlugin {
    fn build(&self, app: &mut App) {
        app.add_crdt_lww_component::<PbTextShape, TextShape>(
            SceneComponentId::TEXT_SHAPE,
            ComponentPosition::EntityOnly,
        );
        app.add_systems(
            Update,
            update_text_shapes.in_set(SceneLoopSets::UpdateWorld),
        );
        app.add_systems(Update, add_cosmic_buffers);
    }
}

#[derive(Component, Clone, PartialEq)]
pub struct TextShape(pub PbTextShape);

impl From<PbTextShape> for TextShape {
    fn from(value: PbTextShape) -> Self {
        Self(value)
    }
}

const PIX_PER_M: f32 = 200.0;

#[derive(Component)]
pub struct PriorTextShapeUi(Entity, PbTextShape);

#[derive(Component, Clone, Copy)]
pub struct SceneWorldUi {
    view: Entity,
    ui_root: Entity,
}

fn update_text_shapes(
    mut commands: Commands,
    images: ResMut<Assets<Image>>,
    query: Query<(Entity, &SceneEntity, &TextShape, Option<&PriorTextShapeUi>), Changed<TextShape>>,
    mut removed: RemovedComponents<TextShape>,
    scenes: Query<(&RendererSceneContext, Option<&SceneWorldUi>)>,
    frame: Res<FrameCount>,
) {
    // remove deleted ui nodes
    for e in removed.read() {
        if let Some(mut commands) = commands.get_entity(e) {
            commands.remove::<WorldUi>();
        }
        debug!("[{}] kill textshape {e:?}", frame.0);
    }

    let mut new_world_uis: HashMap<Entity, SceneWorldUi> = HashMap::default();
    let images = images.into_inner();

    // add new nodes
    for (ent, scene_ent, text_shape, maybe_prior) in query.iter() {
        debug!("ts: {:?}", text_shape.0);

        let Ok((scene, world_ui)) = scenes.get(scene_ent.root) else {
            warn!("no scene!");
            continue;
        };

        if let Some(prior) = maybe_prior {
            if prior.1 == text_shape.0 {
                continue;
            }

            if let Some(commands) = commands.get_entity(prior.0) {
                commands.despawn_recursive();
            }
        }

        if text_shape.0.text.is_empty() || text_shape.0.font_size.map_or(false, |size| size <= 0.0)
        {
            continue;
        }

        let world_ui = world_ui.unwrap_or_else(|| {
            new_world_uis.entry(scene_ent.root).or_insert_with(|| {
<<<<<<< HEAD
                let (view, _) = spawn_world_ui_view(&mut commands, images);
=======
                let view = spawn_world_ui_view(&mut commands, images);
                commands.entity(view).insert(DespawnWith(ent));
>>>>>>> 30604d1a
                let ui_root = commands
                    .spawn((
                        NodeBundle {
                            style: Style {
                                width: Val::Px(8192.0),
                                min_width: Val::Px(8192.0),
                                max_width: Val::Px(8192.0),
                                max_height: Val::Px(8192.0),
                                flex_direction: FlexDirection::Row,
                                flex_wrap: FlexWrap::Wrap,
                                ..Default::default()
                            },
                            ..Default::default()
                        },
                        TargetCamera(view),
                        DespawnWith(ent),
                    ))
                    .id();
                let world_ui = SceneWorldUi { view, ui_root };
                commands.entity(scene_ent.root).try_insert(world_ui);
                world_ui
            })
        });

        let text_align = text_shape
            .0
            .text_align
            .map(|_| text_shape.0.text_align())
            .unwrap_or(TextAlignMode::TamMiddleCenter);

        let valign = match text_align {
            TextAlignMode::TamTopLeft
            | TextAlignMode::TamTopCenter
            | TextAlignMode::TamTopRight => -0.5,
            TextAlignMode::TamMiddleLeft
            | TextAlignMode::TamMiddleCenter
            | TextAlignMode::TamMiddleRight => 0.0,
            TextAlignMode::TamBottomLeft
            | TextAlignMode::TamBottomCenter
            | TextAlignMode::TamBottomRight => 0.5,
        };

        let (halign_wui, halign) = match text_align {
            TextAlignMode::TamTopLeft
            | TextAlignMode::TamMiddleLeft
            | TextAlignMode::TamBottomLeft => (0.5, JustifyText::Left),
            TextAlignMode::TamTopCenter
            | TextAlignMode::TamMiddleCenter
            | TextAlignMode::TamBottomCenter => (0.0, JustifyText::Center),
            TextAlignMode::TamTopRight
            | TextAlignMode::TamMiddleRight
            | TextAlignMode::TamBottomRight => (-0.5, JustifyText::Right),
        };

        let add_y_pix = (text_shape.0.padding_bottom() - text_shape.0.padding_top()) * PIX_PER_M;

        let font_size = text_shape.0.font_size.unwrap_or(10.0) * PIX_PER_M * 0.077;

        let wrapping = text_shape.0.text_wrapping() && !text_shape.0.font_auto_size();

        let width = if wrapping {
            text_shape.0.width.unwrap_or(1.0) * PIX_PER_M
        } else {
            4096.0
        };

        // create ui layout
        let text = make_text_section(
            text_shape.0.text.as_str(),
            font_size,
            text_shape
                .0
                .text_color
                .map(Into::into)
                .unwrap_or(Color::WHITE),
            text_shape.0.font(),
            halign,
            wrapping,
        );

        let ui_node = commands
            .spawn((
                NodeBundle {
                    style: Style {
                        flex_direction: FlexDirection::Row,
                        max_width: Val::Px(width),
                        ..Default::default()
                    },
                    ..Default::default()
                },
                DespawnWith(ent),
            ))
            .with_children(|c| {
                if text_shape.0.padding_left.is_some() {
                    c.spawn(NodeBundle {
                        style: Style {
                            width: Val::Px(text_shape.0.padding_left() * PIX_PER_M),
                            min_width: Val::Px(text_shape.0.padding_left() * PIX_PER_M),
                            max_width: Val::Px(text_shape.0.padding_left() * PIX_PER_M),
                            ..Default::default()
                        },
                        ..Default::default()
                    });
                }

                if halign != JustifyText::Left {
                    c.spacer();
                }

                c.spawn(NodeBundle {
                    ..Default::default()
                })
                .with_children(|c| {
                    c.spawn(TextBundle {
                        text,
                        style: Style {
                            align_self: match halign {
                                JustifyText::Left => AlignSelf::FlexStart,
                                JustifyText::Center => AlignSelf::Center,
                                JustifyText::Right => AlignSelf::FlexEnd,
                                JustifyText::Justified => AlignSelf::Center,
                            },
                            ..Default::default()
                        },
                        ..Default::default()
                    });
                });

                if halign != JustifyText::Right {
                    c.spacer();
                }

                if text_shape.0.padding_right.is_some() {
                    c.spawn(NodeBundle {
                        style: Style {
                            width: Val::Px(text_shape.0.padding_right() * PIX_PER_M),
                            min_width: Val::Px(text_shape.0.padding_right() * PIX_PER_M),
                            max_width: Val::Px(text_shape.0.padding_right() * PIX_PER_M),
                            ..Default::default()
                        },
                        ..Default::default()
                    });
                }
            })
            .id();

        commands
            .entity(world_ui.ui_root)
            .try_push_children(&[ui_node]);

        commands.entity(ent).try_insert((
            PriorTextShapeUi(ui_node, text_shape.0.clone()),
            WorldUi {
                dbg: format!("TextShape `{}`", text_shape.0.text),
                pix_per_m: PIX_PER_M,
                valign,
                halign: halign_wui,
                add_y_pix,
                bounds: scene.bounds,
                view: world_ui.view,
                ui_node,
            },
        ));

        debug!("[{}] textshape {ent:?}", frame.0);
    }
}

pub fn make_text_section(
    text: &str,
    font_size: f32,
    color: Color,
    font: dcl_component::proto_components::sdk::components::common::Font,
    justify: JustifyText,
    wrapping: bool,
) -> Text {
    let text = text.replace("\\n", "\n");

    let font_name = match font {
        dcl_component::proto_components::sdk::components::common::Font::FSansSerif => {
            FontName::Serif
        }
        dcl_component::proto_components::sdk::components::common::Font::FSerif => FontName::Sans,
        dcl_component::proto_components::sdk::components::common::Font::FMonospace => {
            FontName::Mono
        }
    };

    // split by <b>s and <i>s
    let mut b_count = 0usize;
    let mut i_count = 0usize;
    let mut b_offset = text.find("<b>");
    let mut i_offset = text.find("<i>");
    let mut xb_offset = text.find("</b>");
    let mut xi_offset = text.find("</i>");
    let mut section_start = 0;

    let mut sections = Vec::default();

    loop {
        let section_end = [b_offset, i_offset, xb_offset, xi_offset]
            .iter()
            .fold(usize::MAX, |c, o| c.min(o.unwrap_or(c)));
        let weight = match (b_count, i_count) {
            (0, 0) => WeightName::Regular,
            (0, _) => WeightName::Italic,
            (_, 0) => WeightName::Bold,
            (_, _) => WeightName::BoldItalic,
        };

        if section_end == usize::MAX {
            sections.push(TextSection::new(
                &text[section_start..],
                TextStyle {
                    font: user_font(font_name, weight),
                    font_size: font_size * 0.95,
                    color,
                },
            ));
            break;
        }

        sections.push(TextSection::new(
            &text[section_start..section_end],
            TextStyle {
                font: user_font(font_name, weight),
                font_size: font_size * 0.95,
                color,
            },
        ));

        match &text[section_end..section_end + 3] {
            "<b>" => {
                b_count += 1;
                b_offset = text[section_end + 1..]
                    .find("<b>")
                    .map(|v| v + section_end + 1);
                section_start = section_end + 3;
            }
            "<i>" => {
                i_count += 1;
                i_offset = text[section_end + 1..]
                    .find("<i>")
                    .map(|v| v + section_end + 1);
                section_start = section_end + 3;
            }
            "</b" => {
                b_count = b_count.saturating_sub(1);
                xb_offset = text[section_end + 1..]
                    .find("</b>")
                    .map(|v| v + section_end + 1);
                section_start = section_end + 4;
            }
            "</i" => {
                i_count = i_count.saturating_sub(1);
                xi_offset = text[section_end + 1..]
                    .find("</i>")
                    .map(|v| v + section_end + 1);
                section_start = section_end + 4;
            }
            _ => {
                error!("{}", &text[section_end..=section_end + 2]);
                panic!()
            }
        }
    }

    Text {
        sections,
        linebreak_behavior: if wrapping {
            BreakLineOn::WordBoundary
        } else {
            BreakLineOn::NoWrap
        },
        justify,
    }
}

// workaround for using bevy cosmic buffer patch without lib support
fn add_cosmic_buffers(
    mut commands: Commands,
    q: Query<Entity, (With<Text>, Without<CosmicBuffer>)>,
) {
    for e in q.iter() {
        if let Some(mut commands) = commands.get_entity(e) {
            commands.try_insert(CosmicBuffer::default());
        }
    }
}<|MERGE_RESOLUTION|>--- conflicted
+++ resolved
@@ -190,12 +190,8 @@
 
         let world_ui = world_ui.unwrap_or_else(|| {
             new_world_uis.entry(scene_ent.root).or_insert_with(|| {
-<<<<<<< HEAD
                 let (view, _) = spawn_world_ui_view(&mut commands, images);
-=======
-                let view = spawn_world_ui_view(&mut commands, images);
                 commands.entity(view).insert(DespawnWith(ent));
->>>>>>> 30604d1a
                 let ui_root = commands
                     .spawn((
                         NodeBundle {

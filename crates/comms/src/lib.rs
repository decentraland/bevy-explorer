pub mod archipelago;
pub mod broadcast_position;
pub mod global_crdt;

#[cfg(all(feature = "livekit", not(target_arch = "wasm32")))]
pub mod livekit_native;
#[cfg(feature = "livekit")]
pub mod livekit_room;
#[cfg(all(feature = "livekit", target_arch = "wasm32"))]
pub mod livekit_web;

pub mod movement_compressed;
pub mod preview;
pub mod profile;
pub mod signed_login;
#[cfg(test)]
mod test;
pub mod websocket_room;

use std::marker::PhantomData;

use bevy::{
    ecs::system::SystemParam,
    prelude::*,
    tasks::{IoTaskPool, Task},
};
use bimap::BiMap;
use common::util::{TaskCompat, TaskExt};
use ethers_core::types::{Address, H160};
use http::{StatusCode, Uri};
use preview::PreviewPlugin;
use serde::{Deserialize, Serialize};
use signed_login::{SignedLoginPlugin, StartSignedLogin};
use tokio::sync::mpsc::Sender;

use dcl_component::{DclWriter, ToDclWriter};
use ipfs::{CurrentRealm, IpfsAssetServer};
use wallet::{sign_request, Wallet};

use self::{
    archipelago::{ArchipelagoPlugin, StartArchipelago},
    broadcast_position::BroadcastPositionPlugin,
    global_crdt::GlobalCrdtPlugin,
    profile::UserProfilePlugin,
    websocket_room::{StartWsRoom, WebsocketRoomPlugin},
};

#[cfg(feature = "livekit")]
use self::livekit_room::{LivekitPlugin, StartLivekit};

const GATEKEEPER_URL: &str = "https://comms-gatekeeper.decentraland.org/get-scene-adapter";

pub mod chat_marker_things {
    pub const EMOTE: char = '␐';

    pub const ALL: [char; 3] = [EMOTE, '␑', '␆'];
}

pub struct CommsPlugin;

impl Plugin for CommsPlugin {
    fn build(&self, app: &mut App) {
        app.add_event::<SetCurrentScene>()
            .init_resource::<SceneRoomConnection>();

        app.add_plugins((
            WebsocketRoomPlugin,
            SignedLoginPlugin,
            ArchipelagoPlugin,
            BroadcastPositionPlugin,
            GlobalCrdtPlugin,
            UserProfilePlugin,
            PreviewPlugin,
        ));

        #[cfg(feature = "livekit")]
        app.add_plugins(LivekitPlugin);

        app.add_systems(Update, (process_realm_change, connect_scene_room));
    }
}

#[derive(PartialEq, Eq, Clone, Copy, Debug)]
pub enum TransportType {
    Realm,
    Island,
    SceneRoom,
}

pub struct NetworkMessage {
    pub data: Vec<u8>,
    pub unreliable: bool,
    pub recipient: Option<H160>,
}

impl NetworkMessage {
    pub fn unreliable<D: ToDclWriter>(message: &D) -> Self {
        let mut data = Vec::new();
        let mut writer = DclWriter::new(&mut data);
        message.to_writer(&mut writer);
        Self {
            data,
            unreliable: true,
            recipient: None,
        }
    }

    pub fn reliable<D: ToDclWriter>(message: &D) -> Self {
        Self {
            unreliable: false,
            ..Self::unreliable(message)
        }
    }

    pub fn targetted_reliable<D: ToDclWriter>(message: &D, recipient: Option<H160>) -> Self {
        Self {
            unreliable: false,
            recipient,
            ..Self::unreliable(message)
        }
    }
}

#[derive(Component)]
pub struct Transport {
    pub transport_type: TransportType,
    pub sender: Sender<NetworkMessage>,
    pub foreign_aliases: BiMap<u32, Address>,
    pub voice_subscription_sender: Option<tokio::sync::mpsc::Sender<(Address, bool)>>,
}

fn process_realm_change(
    mut commands: Commands,
    realm: Res<CurrentRealm>,
    adapters: Query<Entity, With<Transport>>,
    mut manager: AdapterManager,
    wallet: Res<Wallet>,
) {
    if realm.is_changed() || wallet.is_changed() {
        for adapter in adapters.iter() {
            commands.entity(adapter).despawn();
        }

        if wallet.address().is_none() {
            info!("disconnecting comms, no identity");
            return;
        }

        if let Some(comms) = realm.comms.as_ref() {
            if let Some(adapter) = comms.adapter.as_ref() {
                let real_adapter = adapter
                    .split_once(':')
                    .map(|(_, tail)| tail)
                    .unwrap_or(adapter.as_str());
                manager.connect(real_adapter, TransportType::Realm);
            } else if let Some(adapter) = comms.fixed_adapter.as_ref() {
                manager.connect(adapter, TransportType::Realm);
            }
        } else {
            debug!("missing comms!");
        }
    }
}

#[derive(Serialize, Event, Clone, PartialEq, Eq, Debug)]
#[serde(rename_all = "camelCase")]
pub struct SetCurrentScene {
    pub realm_name: String,
    pub scene_id: String,
}

#[derive(Serialize, Deserialize)]
pub struct GatekeeperResponse {
    adapter: String,
}

#[derive(Component)]
pub struct SceneRoom;

#[derive(Resource, Default)]
pub struct SceneRoomConnection(pub Option<(SetCurrentScene, String, Entity)>);

#[allow(clippy::type_complexity)]
fn connect_scene_room(
    mut commands: Commands,
    mut manager: AdapterManager,
    mut gatekeeper_task: Local<Option<Task<Result<(String, SetCurrentScene), anyhow::Error>>>>,
    mut current: ResMut<SceneRoomConnection>,
    mut scene: EventReader<SetCurrentScene>,
    wallet: Res<Wallet>,
    ipfs: IpfsAssetServer,
) {
    if let Some(ev) = scene.read().last().cloned() {
        if let Some((existing, room, entity)) = current.0.take() {
            if existing == ev {
                current.0 = Some((existing, room, entity));
                return;
            }
            if let Ok(mut commands) = commands.get_entity(entity) {
                commands.despawn();
            }
            warn!("disconnected scene channel {ev:?}");
        }
        if ev.scene_id.is_empty() {
            *gatekeeper_task = None;
        } else {
            let wallet = wallet.clone();
            let uri = Uri::try_from(GATEKEEPER_URL).unwrap();
            let client = ipfs.ipfs().client();
            *gatekeeper_task = Some(IoTaskPool::get().spawn_compat(async move {
                let headers = sign_request("POST", &uri, &wallet, &ev).await?;

                let mut request = client
                    .post(uri.to_string())
                    .header("Content-Type", "application/json");
                for (k, v) in headers {
                    request = request.header(k, v);
                }
                let response = request.send().await?;

                if response.status() != StatusCode::OK {
                    return Err(anyhow::anyhow!("status: {}", response.status()));
                }

                Ok((response.json::<GatekeeperResponse>().await?.adapter, ev))
            }));
        }
    }

    if let Some(mut task) = gatekeeper_task.take() {
        match task.complete() {
            None => *gatekeeper_task = Some(task),
            Some(Err(e)) => warn!("failed to get scene room from gatekeeper: {e}"),
            Some(Ok((adapter, ev))) => {
                if let Some(ent) = manager.connect(&adapter, TransportType::SceneRoom) {
                    warn!("added scene channel {ev:?}");
                    current.0 = Some((ev, adapter, ent));
                    commands.entity(ent).insert(SceneRoom);
                }
            }
        }
    }
}

#[derive(SystemParam)]
pub struct AdapterManager<'w, 's> {
    #[cfg(feature = "livekit")]
    commands: Commands<'w, 's>,
    ws_room_events: EventWriter<'w, StartWsRoom>,
    #[cfg(feature = "livekit")]
    livekit_events: EventWriter<'w, StartLivekit>,
    archipelago_events: EventWriter<'w, StartArchipelago>,
    // can't use event writer due to conflict on Res<Events>
    pub signed_login_events: ResMut<'w, Events<StartSignedLogin>>,
    _p: PhantomData<&'s ()>,
}

impl AdapterManager<'_, '_> {
    pub fn connect(&mut self, adapter: &str, transport_type: TransportType) -> Option<Entity> {
        let Some((protocol, address)) = adapter.split_once(':') else {
            warn!("unrecognised adapter string: {adapter}");
            return None;
        };

        match protocol {
            "ws-room" => {
                self.ws_room_events.write(StartWsRoom {
                    address: address.to_owned(),
                    transport_type,
                });
            }
            "signed-login" => {
                self.signed_login_events.send(StartSignedLogin {
                    address: address.to_owned(),
                    transport_type,
                });
            }
            #[cfg(feature = "livekit")]
            "livekit" => {
                let entity = self.commands.spawn_empty().id();
                self.livekit_events.write(StartLivekit {
                    entity,
                    address: address.to_owned(),
                    transport_type,
                });
                return Some(entity);
            }
            #[cfg(not(feature = "livekit"))]
            "livekit" => {
                info!("livekit not enabled: comms offline");
            }
            "offline" => {
                info!("comms offline");
            }
            "archipelago" => {
                debug!("arch starting: {address}");
<<<<<<< HEAD
                assert_eq!(transport_type, TransportType::Realm);
                self.archipelago_events.send(StartArchipelago {
=======
                self.archipelago_events.write(StartArchipelago {
>>>>>>> 7990d59b
                    address: address.to_owned(),
                });
            }
            "fixed-adapter" => {
                // fixed-adapter should be ignored and we use the tail as the full protocol:address
                return self.connect(address, transport_type);
            }
            _ => {
                warn!("unrecognised adapter protocol: {protocol}");
            }
        }

        None
    }
}<|MERGE_RESOLUTION|>--- conflicted
+++ resolved
@@ -294,12 +294,8 @@
             }
             "archipelago" => {
                 debug!("arch starting: {address}");
-<<<<<<< HEAD
                 assert_eq!(transport_type, TransportType::Realm);
-                self.archipelago_events.send(StartArchipelago {
-=======
                 self.archipelago_events.write(StartArchipelago {
->>>>>>> 7990d59b
                     address: address.to_owned(),
                 });
             }

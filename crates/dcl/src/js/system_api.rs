use bevy::log::debug;
use common::inputs::{Action, BindingsData, InputIdentifier, SystemActionEvent};
use dcl_component::proto_components::{
    common::Vector2,
    sdk::components::{PbAvatarBase, PbAvatarEquippedData},
};
use http::Uri;
use ipfs::IpfsResource;
use serde::{Deserialize, Serialize};
use std::{cell::RefCell, rc::Rc};
use system_bridge::{
    settings::{SettingInfo, Settings},
    ChatMessage, HomeScene, LiveSceneInfo, SetAvatarData, SystemApi,
};
use tokio::sync::mpsc::UnboundedReceiver;
use wallet::{sign_request, Wallet};

use super::{State, SuperUserScene};

pub async fn op_check_for_update(
    state: Rc<RefCell<impl State>>,
) -> Result<(String, String), anyhow::Error> {
    debug!("op_check_for_update");
    let (sx, rx) = tokio::sync::oneshot::channel();

    state
        .borrow_mut()
        .borrow_mut::<SuperUserScene>()
        .send(SystemApi::CheckForUpdate(sx.into()))?;

    Ok(rx
        .await
        .map_err(|e| anyhow::anyhow!(e))?
        .unwrap_or_default())
}

pub async fn op_motd(state: Rc<RefCell<impl State>>) -> Result<String, anyhow::Error> {
    debug!("op_motd");
    let (sx, rx) = tokio::sync::oneshot::channel();

    state
        .borrow_mut()
        .borrow_mut::<SuperUserScene>()
        .send(SystemApi::MOTD(sx.into()))?;

    rx.await.map_err(|e| anyhow::anyhow!(e))
}

pub fn op_get_current_login(state: &mut impl State) -> Option<String> {
    state
        .borrow::<Wallet>()
        .address()
        .map(|h160| format!("{h160:#x}"))
}

pub async fn op_get_previous_login(
    state: Rc<RefCell<impl State>>,
) -> Result<Option<String>, anyhow::Error> {
    debug!("op_get_previous_login");
    let (sx, rx) = tokio::sync::oneshot::channel();

    state
        .borrow_mut()
        .borrow_mut::<SuperUserScene>()
        .send(SystemApi::GetPreviousLogin(sx.into()))?;

    rx.await.map_err(|e| anyhow::anyhow!(e))
}

pub async fn op_login_previous(state: Rc<RefCell<impl State>>) -> Result<(), anyhow::Error> {
    debug!("op_login_previous");
    let (sx, rx) = tokio::sync::oneshot::channel();

    state
        .borrow_mut()
        .borrow_mut::<SuperUserScene>()
        .send(SystemApi::LoginPrevious(sx.into()))?;

    rx.await
        .map_err(|e| anyhow::anyhow!(e))?
        .map_err(|e| anyhow::anyhow!(e))
}

#[derive(Default)]
pub struct NewLogin {
    code: Option<tokio::sync::oneshot::Receiver<Result<Option<i32>, String>>>,
    result: Option<tokio::sync::oneshot::Receiver<Result<(), String>>>,
}

pub fn new_login(state: &mut impl State) -> &mut NewLogin {
    if !state.has::<NewLogin>() {
        state.put(NewLogin::default());
    }

    let mut login = state.take::<NewLogin>();

    if login.code.is_none() && login.result.is_none() {
        let (sc, code) = tokio::sync::oneshot::channel();
        let (sx, result) = tokio::sync::oneshot::channel();
        state
            .borrow_mut::<SuperUserScene>()
            .send(SystemApi::LoginNew(sc.into(), sx.into()))
            .unwrap();

        login.code = Some(code);
        login.result = Some(result);
    }

    state.put(login);
    state.borrow_mut()
}

pub async fn op_login_new_code(
    state: Rc<RefCell<impl State>>,
) -> Result<Option<String>, anyhow::Error> {
    debug!("op_login_new_code");

    let rx = {
        let mut state = state.borrow_mut();
        let login = new_login(&mut *state);
        login.code.take().unwrap()
    };

    rx.await
        .map_err(|e| anyhow::anyhow!(e))?
        .map_err(|e| anyhow::anyhow!(e))
        .map(|code| code.map(|c| format!("{c}")))
}

pub async fn op_login_new_success(state: Rc<RefCell<impl State>>) -> Result<(), anyhow::Error> {
    debug!("op_login_new_success");

    let rx = {
        let mut state = state.borrow_mut();
        let login = new_login(&mut *state);
        login.result.take().unwrap()
    };

    rx.await
        .map_err(|e| anyhow::anyhow!(e))?
        .map_err(|e| anyhow::anyhow!(e))
}

pub fn op_login_guest(state: &mut impl State) {
    debug!("op_login_guest");
    state
        .borrow_mut::<SuperUserScene>()
        .send(SystemApi::LoginGuest)
        .unwrap();
}

pub fn op_login_cancel(state: &mut impl State) {
    debug!("op_login_cancel");
    state
        .borrow_mut::<SuperUserScene>()
        .send(SystemApi::LoginCancel)
        .unwrap();
}

pub fn op_logout(state: &mut impl State) {
    debug!("op_logout");
    state
        .borrow_mut::<SuperUserScene>()
        .send(SystemApi::Logout)
        .unwrap();
}

pub async fn load_settings(state: Rc<RefCell<impl State>>) -> Result<(), anyhow::Error> {
    if !state.borrow().has::<Settings>() {
        let (sx, rx) = tokio::sync::oneshot::channel();

        state
            .borrow_mut()
            .borrow_mut::<SuperUserScene>()
            .send(SystemApi::GetSettings(sx.into()))?;

        let settings = rx.await.map_err(|e| anyhow::anyhow!(e))?;
        state.borrow_mut().put(settings);
    }

    Ok(())
}

pub async fn op_settings(
    state: Rc<RefCell<impl State>>,
) -> Result<Vec<SettingInfo>, anyhow::Error> {
    debug!("op_settings");
    load_settings(state.clone()).await?;
    Ok(state.borrow().borrow::<Settings>().get())
}

pub async fn op_set_setting(
    state: Rc<RefCell<impl State>>,
    name: String,
    val: f32,
) -> Result<(), anyhow::Error> {
    debug!("op_set_setting");
    load_settings(state.clone()).await?;
    state
        .borrow_mut()
        .borrow_mut::<Settings>()
        .set_value(&name, val)
}

pub async fn op_kernel_fetch_headers(
    state: Rc<RefCell<impl State>>,
    uri: String,
    method: Option<String>,
    meta: Option<String>,
) -> Result<Vec<(String, String)>, anyhow::Error> {
    debug!("op_kernel_fetch_headers");

    let wallet = state.borrow().borrow::<Wallet>().clone();

    if let Some(meta) = meta {
        let meta: serde_json::Value = serde_json::from_str(&meta)?;

        sign_request(
            method.as_deref().unwrap_or("get"),
            &Uri::try_from(uri)?,
            &wallet,
            meta,
        )
        .await
    } else {
        sign_request(
            method.as_deref().unwrap_or("get"),
            &Uri::try_from(uri)?,
            &wallet,
            (),
        )
        .await
    }
}

pub async fn op_set_avatar(
<<<<<<< HEAD
    state: Rc<RefCell<impl State>>,
    base: Option<PbAvatarBase>,
    equip: Option<PbAvatarEquippedData>,
=======
    state: Rc<RefCell<OpState>>,
    #[serde] base: Option<PbAvatarBase>,
    #[serde] equip: Option<PbAvatarEquippedData>,
    has_claimed_name: Option<bool>,
>>>>>>> 6a4f0d0e
) -> Result<u32, anyhow::Error> {
    let (sx, rx) = tokio::sync::oneshot::channel();

    state
        .borrow_mut()
        .borrow_mut::<SuperUserScene>()
        .send(SystemApi::SetAvatar(
            SetAvatarData {
                base,
                equip,
                has_claimed_name,
            },
            sx.into(),
        ))?;

    rx.await?.map_err(|e| anyhow::anyhow!(e))
}

pub async fn op_native_input(state: Rc<RefCell<impl State>>) -> String {
    let (sx, rx) = tokio::sync::oneshot::channel();

    state
        .borrow_mut()
        .borrow_mut::<SuperUserScene>()
        .send(SystemApi::GetNativeInput(sx.into()))
        .unwrap();

    let identifier = rx.await.unwrap();
    serde_json::to_string(&identifier)
        .unwrap()
        .strip_prefix("\"")
        .unwrap()
        .strip_suffix("\"")
        .unwrap()
        .to_owned()
}

#[derive(Serialize, Deserialize)]
pub struct JsBindingsData {
    bindings: Vec<(Action, Vec<InputIdentifier>)>,
}

pub async fn op_get_bindings(
    state: Rc<RefCell<impl State>>,
) -> Result<JsBindingsData, anyhow::Error> {
    let (sx, rx) = tokio::sync::oneshot::channel();

    state
        .borrow_mut()
        .borrow_mut::<SuperUserScene>()
        .send(SystemApi::GetBindings(sx.into()))
        .unwrap();

    rx.await.map_err(|e| anyhow::anyhow!(e)).map(|bd| {
        let mut bindings: Vec<_> = bd.bindings.into_iter().collect();
        bindings.sort_by_key(|k| k.0);
        JsBindingsData { bindings }
    })
}

pub async fn op_set_bindings(
    state: Rc<RefCell<impl State>>,
    bindings: JsBindingsData,
) -> Result<(), anyhow::Error> {
    let (sx, rx) = tokio::sync::oneshot::channel();

    let bindings = BindingsData {
        bindings: bindings.bindings.into_iter().collect(),
    };

    state
        .borrow_mut()
        .borrow_mut::<SuperUserScene>()
        .send(SystemApi::SetBindings(bindings, sx.into()))
        .unwrap();

    rx.await.map_err(|e| anyhow::anyhow!(e))
}

pub async fn op_console_command(
    state: Rc<RefCell<impl State>>,
    cmd: String,
    args: Vec<String>,
) -> Result<String, anyhow::Error> {
    let (sx, rx) = tokio::sync::oneshot::channel();

    state
        .borrow_mut()
        .borrow_mut::<SuperUserScene>()
        .send(SystemApi::ConsoleCommand(
            format!("/{cmd}"),
            args,
            sx.into(),
        ))
        .unwrap();

    rx.await
        .map_err(|e| anyhow::anyhow!(e))?
        .map_err(|e| anyhow::anyhow!(e))
}

pub async fn op_live_scene_info(
    state: Rc<RefCell<impl State>>,
) -> Result<Vec<LiveSceneInfo>, anyhow::Error> {
    let (sx, rx) = tokio::sync::oneshot::channel();

    state
        .borrow_mut()
        .borrow_mut::<SuperUserScene>()
        .send(SystemApi::LiveSceneInfo(sx.into()))
        .unwrap();

    rx.await.map_err(|e| anyhow::anyhow!(e))
}

pub async fn op_get_home_scene(state: Rc<RefCell<impl State>>) -> Result<HomeScene, anyhow::Error> {
    let (sx, rx) = tokio::sync::oneshot::channel();

    state
        .borrow_mut()
        .borrow_mut::<SuperUserScene>()
        .send(SystemApi::GetHomeScene(sx.into()))
        .unwrap();

    rx.await.map_err(|e| anyhow::anyhow!(e))
}

pub fn op_set_home_scene(state: Rc<RefCell<impl State>>, realm: String, parcel: Vector2) {
    state
        .borrow_mut()
        .borrow_mut::<SuperUserScene>()
        .send(SystemApi::SetHomeScene(HomeScene { realm, parcel }))
        .unwrap();
}

#[derive(Serialize, Deserialize, Debug)]
pub struct RealmProviderString {
    realm: String,
}

pub async fn op_get_realm_provider(
    state: Rc<RefCell<impl State>>,
) -> Result<RealmProviderString, anyhow::Error> {
    let url = state
        .borrow_mut()
        .borrow_mut::<IpfsResource>()
        .about_url()
        .ok_or(anyhow::anyhow!("not connected"))?;

    let url = url.strip_suffix("/about").unwrap_or(&url);

    Ok(RealmProviderString {
        realm: url.to_owned(),
    })
}

pub async fn op_get_system_action_stream(state: Rc<RefCell<impl State>>) -> u32 {
    let (sx, rx) = tokio::sync::mpsc::unbounded_channel();
    state.borrow_mut().put(rx);

    state
        .borrow_mut()
        .borrow_mut::<SuperUserScene>()
        .send(SystemApi::GetSystemActionStream(sx))
        .unwrap();

    1
}

pub async fn op_read_system_action_stream(
    state: Rc<RefCell<impl State>>,
    _rid: u32,
) -> Result<Option<SystemActionEvent>, anyhow::Error> {
    let Some(mut receiver) = state
        .borrow_mut()
        .try_take::<UnboundedReceiver<SystemActionEvent>>()
    else {
        return Ok(None);
    };

    let res = match receiver.recv().await {
        Some(data) => Ok(Some(data)),
        None => Ok(None),
    };

    state.borrow_mut().put(receiver);

    res
}

pub async fn op_get_chat_stream(state: Rc<RefCell<impl State>>) -> u32 {
    let (sx, rx) = tokio::sync::mpsc::unbounded_channel();
    state.borrow_mut().put(rx);

    state
        .borrow_mut()
        .borrow_mut::<SuperUserScene>()
        .send(SystemApi::GetChatStream(sx))
        .unwrap();

    2
}

pub async fn op_read_chat_stream(
    state: Rc<RefCell<impl State>>,
    _rid: u32,
) -> Result<Option<ChatMessage>, anyhow::Error> {
    let Some(mut receiver) = state
        .borrow_mut()
        .try_take::<UnboundedReceiver<ChatMessage>>()
    else {
        return Ok(None);
    };

    let res = match receiver.recv().await {
        Some(data) => Ok(Some(data)),
        None => Ok(None),
    };

    state.borrow_mut().put(receiver);

    res
}

pub fn op_send_chat(state: Rc<RefCell<impl State>>, message: String, channel: String) {
    state
        .borrow_mut()
        .borrow_mut::<SuperUserScene>()
        .send(SystemApi::SendChat(message, channel))
        .unwrap();
}<|MERGE_RESOLUTION|>--- conflicted
+++ resolved
@@ -234,16 +234,10 @@
 }
 
 pub async fn op_set_avatar(
-<<<<<<< HEAD
     state: Rc<RefCell<impl State>>,
     base: Option<PbAvatarBase>,
     equip: Option<PbAvatarEquippedData>,
-=======
-    state: Rc<RefCell<OpState>>,
-    #[serde] base: Option<PbAvatarBase>,
-    #[serde] equip: Option<PbAvatarEquippedData>,
     has_claimed_name: Option<bool>,
->>>>>>> 6a4f0d0e
 ) -> Result<u32, anyhow::Error> {
     let (sx, rx) = tokio::sync::oneshot::channel();
 
